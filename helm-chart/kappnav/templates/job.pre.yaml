--- conflicted
+++ resolved
@@ -55,11 +55,7 @@
       {{- range .}}
       - name: {{ . }}
       {{- end }}
-<<<<<<< HEAD
-      {{- end }}      
-=======
       {{- end }}
->>>>>>> 03df5b7b
 {{ include "kappnav.pod.security" . | indent 6 }}
       tolerations:
       - effect: NoSchedule
