###########################################################################
# Copyright 2019 IBM Corporation
#
# Licensed under the Apache License, Version 2.0 (the "License");
# you may not use this file except in compliance with the License.
# You may obtain a copy of the License at
#
# http://www.apache.org/licenses/LICENSE-2.0
#
# Unless required by applicable law or agreed to in writing, software
# distributed under the License is distributed on an "AS IS" BASIS,
# WITHOUT WARRANTIES OR CONDITIONS OF ANY KIND, either express or implied.
# See the License for the specific language governing permissions and
# imitations under the License.
###########################################################################

<<<<<<< HEAD
###########################################################################
#
#  !!! Note below for the url-pattern:
#  The path after ${builtin.openshift-admin-console-url} and before k8s does not use / to avoid double //
#  because openshift admin console url ends with / already
#
###########################################################################

=======
>>>>>>> 03df5b7b
apiVersion: v1
kind: ConfigMap
metadata:
  name: kappnav.actions.service
  namespace: {{ .Release.Namespace }}
data:
  url-actions: |
    [
{{ if or (eq .Values.env.kubeEnv "minishift") (eq .Values.env.kubeEnv "okd") (eq .Values.env.kubeEnv "ocp") }}
      { 
        "name":"projdoc", 
        "text":"View Project Doc", 
        "text.nls":"action.url.deployment.projdoc.text", 
        "description":"View project documentation.", 
        "description.nls":"action.url.deployment.projdoc.desc", 
{{ if or (eq .Values.env.kubeEnv "okd") (eq .Values.env.kubeEnv "ocp")}}
        "url-pattern":"${resource.$.metadata.annotations['image.opencontainers.org/documentation']}",
{{ else }}
        "url-pattern": "",
{{ end }}
        "open-window": "tab", 
        "menu-item": "true",
        "enablement-label": "stack.appsody.dev/id"
      },
      { 
        "name":"projcode", 
        "text":"View Project Code", 
        "text.nls":"action.url.deployment.projcode.text", 
        "description":"View project source code.", 
        "description.nls":"action.url.deployment.projcode.desc", 
{{ if or (eq .Values.env.kubeEnv "okd") (eq .Values.env.kubeEnv "ocp")}}
        "url-pattern":"${resource.$.metadata.annotations['image.opencontainers.org/source']}",
{{ else }}
        "url-pattern": "",
{{ end }}
        "open-window": "tab", 
        "menu-item": "true",
        "enablement-label": "stack.appsody.dev/id"
      },
      { 
        "name":"kabcolldoc", 
        "text":"View Collection Doc", 
        "text.nls":"action.url.deployment.kabcolldoc.text", 
        "description":"View Kabanero Collection Documentation.", 
        "description.nls":"action.url.deployment.kabcolldoc.desc", 
{{ if or (eq .Values.env.kubeEnv "okd") (eq .Values.env.kubeEnv "ocp")}}
        "url-pattern":"${resource.$.metadata.annotations['stack.appsody.dev/documentation']}",
{{ else }}
        "url-pattern": "",
{{ end }}
        "open-window": "tab", 
        "menu-item": "true",
        "enablement-label": "stack.appsody.dev/id"
      },
      { 
        "name":"kabcollcode", 
        "text":"View Collection Code", 
        "text.nls":"action.url.deployment.kabcollcode.text", 
        "description":"View Kabanero collection source code.", 
        "description.nls":"action.url.deployment.kabcollcode.desc", 
{{ if or (eq .Values.env.kubeEnv "okd") (eq .Values.env.kubeEnv "ocp")}}
        "url-pattern":"${resource.$.metadata.annotations['stack.appsody.dev/source']}",
{{ else }}
        "url-pattern": "",
{{ end }}
        "open-window": "tab", 
        "menu-item": "true",
        "enablement-label": "stack.appsody.dev/id" 
      },
{{ end }}
      { 
        "name":"detail", 
        "text":"View Detail",
        "text.nls":"action.url.service.detail.text", 
        "description":"View Service detail", 
        "description.nls":"action.url.service.detail.desc", 
{{ if eq .Values.env.kubeEnv "minikube" }}
        "url-pattern":"${builtin.openshift-console-url}/service/${resource.$.metadata.namespace}/${resource.$.metadata.name}?namespace=${resource.$.metadata.namespace}", 
{{ else if eq .Values.env.kubeEnv "minishift" }}
<<<<<<< HEAD
        "url-pattern":"${builtin.openshift-console-url}project/${resource.$.metadata.namespace}/browse/services/${resource.$.metadata.name}",
{{ else if or (eq .Values.env.kubeEnv "okd") (eq .Values.env.kubeEnv "ocp") }} 
        "url-pattern":"${builtin.openshift-admin-console-url}k8s/ns/${resource.$.metadata.namespace}/services/${resource.$.metadata.name}",
=======
        "url-pattern":"${builtin.openshift-console-url}/project/${resource.$.metadata.namespace}/browse/services/${resource.$.metadata.name}",
{{ else if or (eq .Values.env.kubeEnv "okd") (eq .Values.env.kubeEnv "ocp") }} 
        "url-pattern":"${builtin.openshift-admin-console-url}/k8s/ns/${resource.$.metadata.namespace}/services/${resource.$.metadata.name}",
>>>>>>> 03df5b7b
{{ end }}
        "open-window": "current", 
        "menu-item": "false" 
      }
    ]<|MERGE_RESOLUTION|>--- conflicted
+++ resolved
@@ -14,17 +14,6 @@
 # imitations under the License.
 ###########################################################################
 
-<<<<<<< HEAD
-###########################################################################
-#
-#  !!! Note below for the url-pattern:
-#  The path after ${builtin.openshift-admin-console-url} and before k8s does not use / to avoid double //
-#  because openshift admin console url ends with / already
-#
-###########################################################################
-
-=======
->>>>>>> 03df5b7b
 apiVersion: v1
 kind: ConfigMap
 metadata:
@@ -104,15 +93,9 @@
 {{ if eq .Values.env.kubeEnv "minikube" }}
         "url-pattern":"${builtin.openshift-console-url}/service/${resource.$.metadata.namespace}/${resource.$.metadata.name}?namespace=${resource.$.metadata.namespace}", 
 {{ else if eq .Values.env.kubeEnv "minishift" }}
-<<<<<<< HEAD
-        "url-pattern":"${builtin.openshift-console-url}project/${resource.$.metadata.namespace}/browse/services/${resource.$.metadata.name}",
-{{ else if or (eq .Values.env.kubeEnv "okd") (eq .Values.env.kubeEnv "ocp") }} 
-        "url-pattern":"${builtin.openshift-admin-console-url}k8s/ns/${resource.$.metadata.namespace}/services/${resource.$.metadata.name}",
-=======
         "url-pattern":"${builtin.openshift-console-url}/project/${resource.$.metadata.namespace}/browse/services/${resource.$.metadata.name}",
 {{ else if or (eq .Values.env.kubeEnv "okd") (eq .Values.env.kubeEnv "ocp") }} 
         "url-pattern":"${builtin.openshift-admin-console-url}/k8s/ns/${resource.$.metadata.namespace}/services/${resource.$.metadata.name}",
->>>>>>> 03df5b7b
 {{ end }}
         "open-window": "current", 
         "menu-item": "false" 
