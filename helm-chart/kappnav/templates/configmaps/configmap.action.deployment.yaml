###########################################################################
# Copyright 2019 IBM Corporation
#
# Licensed under the Apache License, Version 2.0 (the "License");
# you may not use this file except in compliance with the License.
# You may obtain a copy of the License at
#
# http://www.apache.org/licenses/LICENSE-2.0
#
# Unless required by applicable law or agreed to in writing, software
# distributed under the License is distributed on an "AS IS" BASIS,
# WITHOUT WARRANTIES OR CONDITIONS OF ANY KIND, either express or implied.
# See the License for the specific language governing permissions and
# imitations under the License.
###########################################################################

<<<<<<< HEAD
###########################################################################
#
#  !!! Note below for the url-pattern:
#  The path after ${builtin.openshift-admin-console-url} and before k8s does not use / to avoid double //
#  because openshift admin console url ends with / already
#
###########################################################################

=======
>>>>>>> 03df5b7b
apiVersion: v1
kind: ConfigMap
metadata:
  name: kappnav.actions.deployment
  namespace: {{ .Release.Namespace }}
data:
  url-actions: |
    [
      { 
        "name":"projdoc", 
        "text":"View Project Doc", 
        "text.nls":"action.url.deployment.projdoc.text", 
        "description":"View project documentation.", 
        "description.nls":"action.url.deployment.projdoc.desc", 
        "url-pattern":"${resource.$.metadata.annotations['image.opencontainers.org/documentation']}",
        "open-window": "tab", 
        "menu-item": "true",
        "enablement-annotation": "image.opencontainers.org/documentation"
      },
      { 
        "name":"projcode", 
        "text":"View Project Code", 
        "text.nls":"action.url.deployment.projcode.text", 
        "description":"View project source code.", 
        "description.nls":"action.url.deployment.projcode.desc", 
        "url-pattern":"${resource.$.metadata.annotations['image.opencontainers.org/source']}",
        "open-window": "tab", 
        "menu-item": "true",
        "enablement-annotation": "image.opencontainers.org/source"
      },
      { 
        "name":"kabcolldoc", 
        "text":"View Collection Doc", 
        "text.nls":"action.url.deployment.kabcolldoc.text", 
        "description":"View Kabanero Collection Documentation.", 
        "description.nls":"action.url.deployment.kabcolldoc.desc", 
        "url-pattern":"${resource.$.metadata.annotations['stack.appsody.dev/documentation']}",
        "open-window": "tab", 
        "menu-item": "true",
        "enablement-annotation": "stack.appsody.dev/documentation"
      },
      { 
        "name":"kabcollcode", 
        "text":"View Collection Code", 
        "text.nls":"action.url.deployment.kabcollcode.text", 
        "description":"View Kabanero collection source code.", 
        "description.nls":"action.url.deployment.kabcollcode.desc", 
        "url-pattern":"${resource.$.metadata.annotations['stack.appsody.dev/source']}",
        "open-window": "tab", 
        "menu-item": "true",
        "enablement-annotation": "stack.appsody.dev/source" 
      },
{{ if or (eq .Values.env.kubeEnv "okd") (eq .Values.env.kubeEnv "ocp") }}
      { 
        "name":"replicas", 
        "text":"View Replicas", 
        "text.nls":"action.url.deployment.replicas.text", 
        "description":"View Deployment replicas", 
        "description.nls":"action.url.deployment.replicas.desc", 
<<<<<<< HEAD
        "url-pattern":"${builtin.openshift-console-url}project/${resource.$.metadata.namespace}/browse/deployment/${resource.$.metadata.name}", 
=======
        "url-pattern":"${builtin.openshift-admin-console-url}/k8s/ns/${resource.$.metadata.namespace}/replicasets/${func.replicaset()}", 
>>>>>>> 03df5b7b
        "open-window": "current", 
        "menu-item": "true" 
      },
{{ end }}
      { 
        "name":"detail", 
        "text":"View Detail", 
        "text.nls":"action.url.deployment.detail.text", 
        "description":"View Deployment detail", 
        "description.nls":"action.url.deployment.detail.desc", 
{{ if or (eq .Values.env.kubeEnv "okd") (eq .Values.env.kubeEnv "ocp")}}
<<<<<<< HEAD
        "url-pattern":"${builtin.openshift-admin-console-url}k8s/ns/${resource.$.metadata.namespace}/deployments/${resource.$.metadata.name}",
=======
        "url-pattern":"${builtin.openshift-admin-console-url}/k8s/ns/${resource.$.metadata.namespace}/deployments/${resource.$.metadata.name}",
>>>>>>> 03df5b7b
{{ else }}
        "url-pattern":"${builtin.openshift-console-url}/deployment/${resource.$.metadata.namespace}/${resource.$.metadata.name}?namespace=${resource.$.metadata.namespace}",
{{ end }}
        "open-window": "current", 
        "menu-item": "false" 
      }
    ]<|MERGE_RESOLUTION|>--- conflicted
+++ resolved
@@ -14,17 +14,6 @@
 # imitations under the License.
 ###########################################################################
 
-<<<<<<< HEAD
-###########################################################################
-#
-#  !!! Note below for the url-pattern:
-#  The path after ${builtin.openshift-admin-console-url} and before k8s does not use / to avoid double //
-#  because openshift admin console url ends with / already
-#
-###########################################################################
-
-=======
->>>>>>> 03df5b7b
 apiVersion: v1
 kind: ConfigMap
 metadata:
@@ -84,11 +73,7 @@
         "text.nls":"action.url.deployment.replicas.text", 
         "description":"View Deployment replicas", 
         "description.nls":"action.url.deployment.replicas.desc", 
-<<<<<<< HEAD
-        "url-pattern":"${builtin.openshift-console-url}project/${resource.$.metadata.namespace}/browse/deployment/${resource.$.metadata.name}", 
-=======
         "url-pattern":"${builtin.openshift-admin-console-url}/k8s/ns/${resource.$.metadata.namespace}/replicasets/${func.replicaset()}", 
->>>>>>> 03df5b7b
         "open-window": "current", 
         "menu-item": "true" 
       },
@@ -100,11 +85,7 @@
         "description":"View Deployment detail", 
         "description.nls":"action.url.deployment.detail.desc", 
 {{ if or (eq .Values.env.kubeEnv "okd") (eq .Values.env.kubeEnv "ocp")}}
-<<<<<<< HEAD
-        "url-pattern":"${builtin.openshift-admin-console-url}k8s/ns/${resource.$.metadata.namespace}/deployments/${resource.$.metadata.name}",
-=======
         "url-pattern":"${builtin.openshift-admin-console-url}/k8s/ns/${resource.$.metadata.namespace}/deployments/${resource.$.metadata.name}",
->>>>>>> 03df5b7b
 {{ else }}
         "url-pattern":"${builtin.openshift-console-url}/deployment/${resource.$.metadata.namespace}/${resource.$.metadata.name}?namespace=${resource.$.metadata.namespace}",
 {{ end }}
