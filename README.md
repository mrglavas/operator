--- conflicted
+++ resolved
@@ -5,12 +5,6 @@
 Used to install Application Navigator. The operator is to read from a custom object that represents the application navigator instance. No "helm install" is needed.
 
 ## Build
-<<<<<<< HEAD
-```
-cd <kappnav project root>/operator 
-./build.sh
-```  
-=======
 
 This project was developed with Operator SDK v0.10.0.
 
@@ -36,7 +30,6 @@
 ./build.sh
 ```
 
->>>>>>> 6b928fcb
 ## Install and Uninstall
 
 See [README](https://github.com/kappnav/README#install)
